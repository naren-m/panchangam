package observability

import (
	"context"
<<<<<<< HEAD
	"fmt"
=======
>>>>>>> f765927d
	"sync"

	"go.opentelemetry.io/otel/trace"
	"google.golang.org/grpc"

	"go.opentelemetry.io/otel"
	"go.opentelemetry.io/otel/exporters/otlp/otlpmetric/otlpmetricgrpc"
	"go.opentelemetry.io/otel/exporters/otlp/otlptrace/otlptracegrpc"
	"go.opentelemetry.io/otel/propagation"
	sdkmetric "go.opentelemetry.io/otel/sdk/metric"
	sdkresource "go.opentelemetry.io/otel/sdk/resource"
	sdktrace "go.opentelemetry.io/otel/sdk/trace"
	"google.golang.org/grpc/credentials/insecure"
)


var tracer trace.Tracer
var resource *sdkresource.Resource
var initResourcesOnce sync.Once

<<<<<<< HEAD

=======
>>>>>>> f765927d
func initResource() *sdkresource.Resource {
	initResourcesOnce.Do(func() {
		extraResources, _ := sdkresource.New(
			context.Background(),
			sdkresource.WithOS(),
			sdkresource.WithProcess(),
			sdkresource.WithContainer(),
			sdkresource.WithHost(),
		)
		resource, _ = sdkresource.Merge(
			sdkresource.Default(),
			extraResources,
		)
	})
	return resource
}

func InitTracerProvider() *sdktrace.TracerProvider {
	conn, err := grpc.NewClient("localhost:4317",
		// Note the use of insecure transport here. TLS is recommended in production.
		grpc.WithTransportCredentials(insecure.NewCredentials()),
	)
	if err != nil {
		return nil
	}

	// Set up a trace exporter
	exporter, err := otlptracegrpc.New(context.Background(), otlptracegrpc.WithGRPCConn(conn))
	if err != nil {
		return nil
	}

	tp := sdktrace.NewTracerProvider(
		sdktrace.WithBatcher(exporter),
		sdktrace.WithResource(initResource()),
	)

	otel.SetTracerProvider(tp)
	otel.SetTextMapPropagator(propagation.NewCompositeTextMapPropagator(propagation.TraceContext{}, propagation.Baggage{}))

	return tp
}

func InitMeterProvider() *sdkmetric.MeterProvider {
	ctx := context.Background()

	exporter, err := otlpmetricgrpc.New(ctx)
	if err != nil {
		panic(fmt.Sprintf("new otlp metric grpc exporter failed: %v", err))
	}

	mp := sdkmetric.NewMeterProvider(
		sdkmetric.WithReader(sdkmetric.NewPeriodicReader(exporter)),
		sdkmetric.WithResource(initResource()),
	)
	otel.SetMeterProvider(mp)

	return mp
}<|MERGE_RESOLUTION|>--- conflicted
+++ resolved
@@ -2,10 +2,7 @@
 
 import (
 	"context"
-<<<<<<< HEAD
 	"fmt"
-=======
->>>>>>> f765927d
 	"sync"
 
 	"go.opentelemetry.io/otel/trace"
@@ -26,10 +23,6 @@
 var resource *sdkresource.Resource
 var initResourcesOnce sync.Once
 
-<<<<<<< HEAD
-
-=======
->>>>>>> f765927d
 func initResource() *sdkresource.Resource {
 	initResourcesOnce.Do(func() {
 		extraResources, _ := sdkresource.New(
