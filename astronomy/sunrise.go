package astronomy

import (
	"context"
	"math"
	"time"

	"github.com/naren-m/panchangam/observability"
	"go.opentelemetry.io/otel/attribute"
<<<<<<< HEAD
=======
	"go.opentelemetry.io/otel/trace"
>>>>>>> 8ef66fa5
)

const (
	// Solar depression angle for sunrise/sunset (geometric horizon)
	SolarDepressionAngle = 0.833

	// Degrees to radians conversion
	DegToRad = math.Pi / 180
	RadToDeg = 180 / math.Pi
)

// Location represents a geographic location with latitude and longitude
type Location struct {
	Latitude  float64
	Longitude float64
}

// SunTimes holds sunrise and sunset times
type SunTimes struct {
	Sunrise time.Time
	Sunset  time.Time
}

// CalculateSunTimes calculates sunrise and sunset times for a given location and date
func CalculateSunTimes(loc Location, date time.Time) (*SunTimes, error) {
	return CalculateSunTimesWithContext(context.Background(), loc, date)
}

// CalculateSunTimesWithContext calculates sunrise and sunset times for a given location and date with OpenTelemetry tracing
func CalculateSunTimesWithContext(ctx context.Context, loc Location, date time.Time) (*SunTimes, error) {
	// Create span for the entire calculation
	observer := observability.Observer()
	ctx, span := observer.CreateSpan(ctx, "CalculateSunTimes")
	defer span.End()
	
	// Add span attributes for tracing
	span.SetAttributes(
		attribute.Float64("location.latitude", loc.Latitude),
		attribute.Float64("location.longitude", loc.Longitude),
		attribute.String("date", date.Format("2006-01-02")),
		attribute.String("timezone", date.Location().String()),
	)
	
	year, month, day := date.Date()
	
	// Convert to Julian day number
	ctx, julianSpan := observer.CreateSpan(ctx, "calculateJulianDay")
	jd := julianDayNumber(year, int(month), day)
	julianSpan.SetAttributes(
		attribute.Float64("julian_day", jd),
		attribute.Int("year", year),
		attribute.Int("month", int(month)),
		attribute.Int("day", day),
	)
	julianSpan.End()
	
	// Calculate centuries since J2000.0
	n := jd - 2451545.0
	span.SetAttributes(attribute.Float64("centuries_since_j2000", n))
	
	// Solar position calculations
	ctx, solarSpan := observer.CreateSpan(ctx, "calculateSolarPosition")
	
	// Mean longitude of the Sun
	L := math.Mod(280.460+0.9856474*n, 360.0)
	
	// Mean anomaly of the Sun
	g := math.Mod(357.528+0.9856003*n, 360.0) * DegToRad
	
	// Ecliptic longitude of the Sun
	lambda := L + 1.915*math.Sin(g) + 0.020*math.Sin(2*g)
	
	// Obliquity of the ecliptic
	epsilon := 23.439 - 0.0000004*n
	
	// Right ascension
	alpha := math.Atan2(math.Cos(epsilon*DegToRad)*math.Sin(lambda*DegToRad), math.Cos(lambda*DegToRad)) * RadToDeg
	
	// Declination
	delta := math.Asin(math.Sin(epsilon*DegToRad)*math.Sin(lambda*DegToRad)) * RadToDeg
	
	// Equation of time (in minutes)
	EqT := 4 * (L - alpha)
	
	solarSpan.SetAttributes(
		attribute.Float64("solar.mean_longitude", L),
		attribute.Float64("solar.mean_anomaly_rad", g),
		attribute.Float64("solar.ecliptic_longitude", lambda),
		attribute.Float64("solar.obliquity", epsilon),
		attribute.Float64("solar.right_ascension", alpha),
		attribute.Float64("solar.declination", delta),
		attribute.Float64("solar.equation_of_time", EqT),
	)
	solarSpan.End()
	
	// Hour angle for sunrise/sunset
	ctx, hourAngleSpan := observer.CreateSpan(ctx, "calculateHourAngle")
	latRad := loc.Latitude * DegToRad
	deltaRad := delta * DegToRad
	
	// Calculate hour angle
	cosH := (math.Cos(90.833*DegToRad) - math.Sin(latRad)*math.Sin(deltaRad)) / (math.Cos(latRad) * math.Cos(deltaRad))
	
	hourAngleSpan.SetAttributes(
		attribute.Float64("hour_angle.cos_h", cosH),
		attribute.Float64("latitude_rad", latRad),
		attribute.Float64("declination_rad", deltaRad),
	)
	
	// Check for polar day or polar night
	if cosH > 1 {
		// Polar night - sun never rises
		hourAngleSpan.SetAttributes(attribute.String("condition", "polar_night"))
		hourAngleSpan.AddEvent("Polar night detected - sun never rises")
		hourAngleSpan.End()
		
		result := &SunTimes{
			Sunrise: time.Date(year, month, day, 12, 0, 0, 0, date.Location()),
			Sunset:  time.Date(year, month, day, 12, 0, 0, 0, date.Location()),
		}
		span.SetAttributes(attribute.String("result_type", "polar_night"))
		span.AddEvent("Calculation completed", trace.WithAttributes(
			attribute.String("sunrise", result.Sunrise.Format("15:04:05")),
			attribute.String("sunset", result.Sunset.Format("15:04:05")),
		))
		return result, nil
	} else if cosH < -1 {
		// Polar day - sun never sets
		hourAngleSpan.SetAttributes(attribute.String("condition", "polar_day"))
		hourAngleSpan.AddEvent("Polar day detected - sun never sets")
		hourAngleSpan.End()
		
		result := &SunTimes{
			Sunrise: time.Date(year, month, day, 0, 0, 0, 0, date.Location()),
			Sunset:  time.Date(year, month, day, 23, 59, 59, 0, date.Location()),
		}
		span.SetAttributes(attribute.String("result_type", "polar_day"))
		span.AddEvent("Calculation completed", trace.WithAttributes(
			attribute.String("sunrise", result.Sunrise.Format("15:04:05")),
			attribute.String("sunset", result.Sunset.Format("15:04:05")),
		))
		return result, nil
	}
	
	// Hour angle in degrees
	H := math.Acos(cosH) * RadToDeg
	hourAngleSpan.SetAttributes(
		attribute.Float64("hour_angle_degrees", H),
		attribute.String("condition", "normal"),
	)
	hourAngleSpan.End()
	
	// Solar noon calculations
	ctx, solarNoonSpan := observer.CreateSpan(ctx, "calculateSolarNoon")
	solarNoon := 12.0 - loc.Longitude/15.0 - EqT/60.0
	
	// Sunrise and sunset times (in decimal hours UTC)
	sunriseDecimal := solarNoon - H/15.0
	sunsetDecimal := solarNoon + H/15.0
	
	solarNoonSpan.SetAttributes(
		attribute.Float64("solar_noon", solarNoon),
		attribute.Float64("sunrise_decimal", sunriseDecimal),
		attribute.Float64("sunset_decimal", sunsetDecimal),
	)
	solarNoonSpan.End()
	
	// Convert to time
	ctx, conversionSpan := observer.CreateSpan(ctx, "convertToTime")
	sunriseTime := decimalHoursToTime(sunriseDecimal, year, month, day, time.UTC)
	sunsetTime := decimalHoursToTime(sunsetDecimal, year, month, day, time.UTC)
	
	conversionSpan.SetAttributes(
		attribute.String("sunrise_time", sunriseTime.Format("15:04:05")),
		attribute.String("sunset_time", sunsetTime.Format("15:04:05")),
	)
	conversionSpan.End()
	
	result := &SunTimes{
		Sunrise: sunriseTime,
		Sunset:  sunsetTime,
	}
	
	// Calculate day length for metrics
	dayLength := sunsetTime.Sub(sunriseTime)
	if dayLength < 0 {
		dayLength = dayLength + 24*time.Hour
	}
	
	span.SetAttributes(
		attribute.String("result_type", "normal"),
		attribute.Float64("day_length_hours", dayLength.Hours()),
		attribute.String("final_sunrise", result.Sunrise.Format("15:04:05")),
		attribute.String("final_sunset", result.Sunset.Format("15:04:05")),
	)
	span.AddEvent("Calculation completed", trace.WithAttributes(
		attribute.String("sunrise", result.Sunrise.Format("15:04:05")),
		attribute.String("sunset", result.Sunset.Format("15:04:05")),
		attribute.Float64("day_length_hours", dayLength.Hours()),
	))
	
	return result, nil
}

// julianDate calculates Julian date for noon of the given date
func julianDate(date time.Time) float64 {
	year := date.Year()
	month := int(date.Month())
	day := date.Day()
	
	if month <= 2 {
		year--
		month += 12
	}
	
	a := year / 100
	b := 2 - a + a/4
	
	jd := math.Floor(365.25*(float64(year)+4716)) + 
		math.Floor(30.6001*(float64(month)+1)) + 
		float64(day) + float64(b) - 1524.5
	
	return jd
}

// solarPosition calculates equation of time and solar declination
func solarPosition(jd float64) (float64, float64) {
	return solarPositionWithContext(context.Background(), jd)
}

// solarPositionWithContext calculates equation of time and solar declination with tracing
func solarPositionWithContext(ctx context.Context, jd float64) (float64, float64) {
	observer := observability.Observer()
	ctx, span := observer.CreateSpan(ctx, "solarPosition")
	defer span.End()
	
	span.SetAttributes(attribute.Float64("julian_day", jd))
	
	n := jd - 2451545.0
	L := math.Mod(280.460+0.9856474*n, 360)
	g := math.Mod(357.528+0.9856003*n, 360) * DegToRad
	
	// Solar ecliptic longitude
	lambda := L + 1.915*math.Sin(g) + 0.020*math.Sin(2*g)
	
	// Right ascension
	ra := math.Atan2(math.Cos(23.44*DegToRad)*math.Sin(lambda*DegToRad), math.Cos(lambda*DegToRad)) * RadToDeg
	ra = math.Mod(ra+360, 360)
	
	// Equation of time (in minutes)
	eqTime := 4 * (L - ra)
	
	// Solar declination
	decl := math.Asin(math.Sin(23.44*DegToRad) * math.Sin(lambda*DegToRad))
	
	span.SetAttributes(
		attribute.Float64("centuries_since_j2000", n),
		attribute.Float64("mean_longitude", L),
		attribute.Float64("mean_anomaly_rad", g),
		attribute.Float64("ecliptic_longitude", lambda),
		attribute.Float64("right_ascension", ra),
		attribute.Float64("equation_of_time", eqTime),
		attribute.Float64("declination_rad", decl),
	)
	
	span.AddEvent("Solar position calculated", trace.WithAttributes(
		attribute.Float64("equation_of_time", eqTime),
		attribute.Float64("declination_rad", decl),
	))
	
	return eqTime, decl
}

// calculateRiseSet calculates sunrise and sunset times in minutes from midnight
func calculateRiseSet(latitude, longitude, jd, eqTime, decl float64) (float64, float64) {
	return calculateRiseSetWithContext(context.Background(), latitude, longitude, jd, eqTime, decl)
}

// calculateRiseSetWithContext calculates sunrise and sunset times in minutes from midnight with tracing
func calculateRiseSetWithContext(ctx context.Context, latitude, longitude, jd, eqTime, decl float64) (float64, float64) {
	observer := observability.Observer()
	ctx, span := observer.CreateSpan(ctx, "calculateRiseSet")
	defer span.End()
	
	span.SetAttributes(
		attribute.Float64("latitude", latitude),
		attribute.Float64("longitude", longitude),
		attribute.Float64("julian_day", jd),
		attribute.Float64("equation_of_time", eqTime),
		attribute.Float64("declination", decl),
	)
	
	latRad := latitude * DegToRad
	
	// Hour angle with solar depression angle
	cosH := (math.Cos(SolarDepressionAngle*DegToRad) - math.Sin(latRad)*math.Sin(decl)) / 
		(math.Cos(latRad) * math.Cos(decl))
	
	span.SetAttributes(
		attribute.Float64("latitude_rad", latRad),
		attribute.Float64("cos_hour_angle", cosH),
		attribute.Float64("solar_depression_angle", SolarDepressionAngle),
	)
	
	// Check for polar day or polar night
	if cosH > 1 {
		// Polar night - sun never rises
		span.SetAttributes(attribute.String("condition", "polar_night"))
		span.AddEvent("Polar night - sun never rises")
		return 0, 0
	} else if cosH < -1 {
		// Polar day - sun never sets
		span.SetAttributes(attribute.String("condition", "polar_day"))
		span.AddEvent("Polar day - sun never sets")
		return 0, 24 * 60
	}
	
	H := math.Acos(cosH) * RadToDeg
	
	// Time corrections (equation of time and longitude correction)
	timeCorrection := eqTime + longitude*4
	
	// Sunrise and sunset times (minutes from midnight UTC)
	sunrise := 720 - 4*H - timeCorrection
	sunset := 720 + 4*H - timeCorrection
	
	// Ensure times are within 0-1440 minutes (24 hours)
	sunrise = math.Mod(sunrise+1440, 1440)
	sunset = math.Mod(sunset+1440, 1440)
	
	span.SetAttributes(
		attribute.String("condition", "normal"),
		attribute.Float64("hour_angle_degrees", H),
		attribute.Float64("time_correction", timeCorrection),
		attribute.Float64("sunrise_minutes", sunrise),
		attribute.Float64("sunset_minutes", sunset),
	)
	
	span.AddEvent("Rise/set times calculated", trace.WithAttributes(
		attribute.Float64("sunrise_minutes", sunrise),
		attribute.Float64("sunset_minutes", sunset),
	))
	
	return sunrise, sunset
}

// GetSunriseTime returns just the sunrise time for a location and date
func GetSunriseTime(loc Location, date time.Time) (time.Time, error) {
	return GetSunriseTimeWithContext(context.Background(), loc, date)
}

// GetSunriseTimeWithContext returns just the sunrise time for a location and date with tracing
func GetSunriseTimeWithContext(ctx context.Context, loc Location, date time.Time) (time.Time, error) {
	observer := observability.Observer()
	ctx, span := observer.CreateSpan(ctx, "GetSunriseTime")
	defer span.End()
	
	span.SetAttributes(
		attribute.Float64("location.latitude", loc.Latitude),
		attribute.Float64("location.longitude", loc.Longitude),
		attribute.String("date", date.Format("2006-01-02")),
	)
	
	sunTimes, err := CalculateSunTimesWithContext(ctx, loc, date)
	if err != nil {
		span.RecordError(err)
		return time.Time{}, err
	}
	
	span.SetAttributes(attribute.String("sunrise", sunTimes.Sunrise.Format("15:04:05")))
	span.AddEvent("Sunrise time extracted", trace.WithAttributes(
		attribute.String("sunrise", sunTimes.Sunrise.Format("15:04:05")),
	))
	
	return sunTimes.Sunrise, nil
}

// GetSunsetTime returns just the sunset time for a location and date
func GetSunsetTime(loc Location, date time.Time) (time.Time, error) {
	return GetSunsetTimeWithContext(context.Background(), loc, date)
}

// GetSunsetTimeWithContext returns just the sunset time for a location and date with tracing
func GetSunsetTimeWithContext(ctx context.Context, loc Location, date time.Time) (time.Time, error) {
	observer := observability.Observer()
	ctx, span := observer.CreateSpan(ctx, "GetSunsetTime")
	defer span.End()
	
	span.SetAttributes(
		attribute.Float64("location.latitude", loc.Latitude),
		attribute.Float64("location.longitude", loc.Longitude),
		attribute.String("date", date.Format("2006-01-02")),
	)
	
	sunTimes, err := CalculateSunTimesWithContext(ctx, loc, date)
	if err != nil {
		span.RecordError(err)
		return time.Time{}, err
	}
	
	span.SetAttributes(attribute.String("sunset", sunTimes.Sunset.Format("15:04:05")))
	span.AddEvent("Sunset time extracted", trace.WithAttributes(
		attribute.String("sunset", sunTimes.Sunset.Format("15:04:05")),
	))
	
	return sunTimes.Sunset, nil
}

// julianDayNumber calculates Julian day number for the given date
func julianDayNumber(year, month, day int) float64 {
	if month <= 2 {
		year--
		month += 12
	}
	
	a := year / 100
	b := 2 - a + a/4
	
	jd := math.Floor(365.25*(float64(year)+4716)) + 
		math.Floor(30.6001*(float64(month)+1)) + 
		float64(day) + float64(b) - 1524.5
	
	return jd
}

// decimalHoursToTime converts decimal hours to time.Time
func decimalHoursToTime(decimalHours float64, year int, month time.Month, day int, loc *time.Location) time.Time {
	// Ensure the decimal hours is within 0-24 range
	decimalHours = math.Mod(decimalHours+24, 24)
	
	hours := int(decimalHours)
	minutes := int((decimalHours - float64(hours)) * 60)
	seconds := int(((decimalHours - float64(hours)) * 60 - float64(minutes)) * 60)
	
	return time.Date(year, month, day, hours, minutes, seconds, 0, loc)
}

// CalculateSunTimesWithContext calculates sunrise and sunset times with OpenTelemetry tracing
func CalculateSunTimesWithContext(ctx context.Context, loc Location, date time.Time) (*SunTimes, error) {
	observer := observability.Observer()
	ctx, span := observer.CreateSpan(ctx, "CalculateSunTimes")
	defer span.End()
	
	// Set span attributes for location and date
	span.SetAttributes(
		attribute.Float64("location.latitude", loc.Latitude),
		attribute.Float64("location.longitude", loc.Longitude),
		attribute.String("date", date.Format("2006-01-02")),
		attribute.String("timezone", date.Location().String()),
	)
	
	// Important calculation milestone: Start of calculation
	span.AddEvent("calculation.started", observability.WithAttributes(
		attribute.String("calculation.type", "sunrise_sunset"),
		attribute.String("algorithm", "NOAA Solar Position Algorithm"),
	))
	
	year, month, day := date.Date()
	
	// Convert to Julian day number
	jd := julianDayNumber(year, int(month), day)
	
	// Important calculation milestone: Julian day computed
	span.AddEvent("julian_day.computed", observability.WithAttributes(
		attribute.Float64("julian_day", jd),
		attribute.String("reference_epoch", "J2000.0"),
	))
	
	// Calculate centuries since J2000.0
	n := jd - 2451545.0
	
	// Mean longitude of the Sun
	L := math.Mod(280.460+0.9856474*n, 360.0)
	
	// Mean anomaly of the Sun
	g := math.Mod(357.528+0.9856003*n, 360.0) * DegToRad
	
	// Ecliptic longitude of the Sun
	lambda := L + 1.915*math.Sin(g) + 0.020*math.Sin(2*g)
	
	// Important calculation milestone: Solar position computed
	span.AddEvent("solar_position.computed", observability.WithAttributes(
		attribute.Float64("mean_longitude", L),
		attribute.Float64("mean_anomaly", g*RadToDeg),
		attribute.Float64("ecliptic_longitude", lambda),
		attribute.Float64("centuries_since_j2000", n/36525.0),
	))
	
	// Obliquity of the ecliptic
	epsilon := 23.439 - 0.0000004*n
	
	// Right ascension
	alpha := math.Atan2(math.Cos(epsilon*DegToRad)*math.Sin(lambda*DegToRad), math.Cos(lambda*DegToRad)) * RadToDeg
	
	// Declination
	delta := math.Asin(math.Sin(epsilon*DegToRad)*math.Sin(lambda*DegToRad)) * RadToDeg
	
	// Important calculation milestone: Solar coordinates computed
	span.AddEvent("solar_coordinates.computed", observability.WithAttributes(
		attribute.Float64("obliquity", epsilon),
		attribute.Float64("right_ascension", alpha),
		attribute.Float64("declination", delta),
	))
	
	// Equation of time (in minutes)
	EqT := 4 * (L - alpha)
	
	// Hour angle for sunrise/sunset
	latRad := loc.Latitude * DegToRad
	deltaRad := delta * DegToRad
	
	// Calculate hour angle
	cosH := (math.Cos(90.833*DegToRad) - math.Sin(latRad)*math.Sin(deltaRad)) / (math.Cos(latRad) * math.Cos(deltaRad))
	
	// Check for polar day or polar night
	if cosH > 1 {
		// Polar night - sun never rises
		span.AddEvent("polar_night.detected", observability.WithAttributes(
			attribute.String("condition", "polar_night"),
			attribute.String("description", "Sun never rises"),
			attribute.Float64("cos_hour_angle", cosH),
		))
		
		polarTime := time.Date(year, month, day, 12, 0, 0, 0, date.Location())
		return &SunTimes{
			Sunrise: polarTime,
			Sunset:  polarTime,
		}, nil
	} else if cosH < -1 {
		// Polar day - sun never sets
		span.AddEvent("polar_day.detected", observability.WithAttributes(
			attribute.String("condition", "polar_day"),
			attribute.String("description", "Sun never sets"),
			attribute.Float64("cos_hour_angle", cosH),
		))
		
		return &SunTimes{
			Sunrise: time.Date(year, month, day, 0, 0, 0, 0, date.Location()),
			Sunset:  time.Date(year, month, day, 23, 59, 59, 0, date.Location()),
		}, nil
	}
	
	// Hour angle in degrees
	H := math.Acos(cosH) * RadToDeg
	
	// Important calculation milestone: Hour angle computed
	span.AddEvent("hour_angle.computed", observability.WithAttributes(
		attribute.Float64("hour_angle", H),
		attribute.Float64("equation_of_time", EqT),
		attribute.String("horizon_type", "geometric"),
	))
	
	// Solar noon (in decimal hours UTC)
	solarNoon := 12.0 - loc.Longitude/15.0 - EqT/60.0
	
	// Sunrise and sunset times (in decimal hours UTC)
	sunriseDecimal := solarNoon - H/15.0
	sunsetDecimal := solarNoon + H/15.0
	
	// Important calculation milestone: Solar times computed
	span.AddEvent("solar_times.computed", observability.WithAttributes(
		attribute.Float64("solar_noon", solarNoon),
		attribute.Float64("sunrise_decimal", sunriseDecimal),
		attribute.Float64("sunset_decimal", sunsetDecimal),
	))
	
	// Convert to time
	sunriseTime := decimalHoursToTime(sunriseDecimal, year, month, day, time.UTC)
	sunsetTime := decimalHoursToTime(sunsetDecimal, year, month, day, time.UTC)
	
	// Important calculation milestone: Conversion to time objects complete
	span.AddEvent("time_conversion.completed", observability.WithAttributes(
		attribute.String("sunrise_time", sunriseTime.Format("15:04:05")),
		attribute.String("sunset_time", sunsetTime.Format("15:04:05")),
		attribute.Float64("day_length_hours", sunsetTime.Sub(sunriseTime).Hours()),
	))
	
	// Final milestone: Calculation completed successfully
	span.AddEvent("calculation.completed", observability.WithAttributes(
		attribute.String("status", "success"),
		attribute.String("calculation_type", "sunrise_sunset"),
	))
	
	return &SunTimes{
		Sunrise: sunriseTime,
		Sunset:  sunsetTime,
	}, nil
}

// GetSunriseTimeWithContext returns just the sunrise time with OpenTelemetry tracing
func GetSunriseTimeWithContext(ctx context.Context, loc Location, date time.Time) (time.Time, error) {
	observer := observability.Observer()
	ctx, span := observer.CreateSpan(ctx, "GetSunriseTime")
	defer span.End()
	
	span.SetAttributes(
		attribute.Float64("location.latitude", loc.Latitude),
		attribute.Float64("location.longitude", loc.Longitude),
		attribute.String("date", date.Format("2006-01-02")),
		attribute.String("request_type", "sunrise_only"),
	)
	
	sunTimes, err := CalculateSunTimesWithContext(ctx, loc, date)
	if err != nil {
		span.AddEvent("error.occurred", observability.WithAttributes(
			attribute.String("error", err.Error()),
			attribute.String("operation", "sunrise_calculation"),
		))
		return time.Time{}, err
	}
	
	span.AddEvent("sunrise_extracted", observability.WithAttributes(
		attribute.String("sunrise_time", sunTimes.Sunrise.Format("15:04:05")),
	))
	
	return sunTimes.Sunrise, nil
}

// GetSunsetTimeWithContext returns just the sunset time with OpenTelemetry tracing
func GetSunsetTimeWithContext(ctx context.Context, loc Location, date time.Time) (time.Time, error) {
	observer := observability.Observer()
	ctx, span := observer.CreateSpan(ctx, "GetSunsetTime")
	defer span.End()
	
	span.SetAttributes(
		attribute.Float64("location.latitude", loc.Latitude),
		attribute.Float64("location.longitude", loc.Longitude),
		attribute.String("date", date.Format("2006-01-02")),
		attribute.String("request_type", "sunset_only"),
	)
	
	sunTimes, err := CalculateSunTimesWithContext(ctx, loc, date)
	if err != nil {
		span.AddEvent("error.occurred", observability.WithAttributes(
			attribute.String("error", err.Error()),
			attribute.String("operation", "sunset_calculation"),
		))
		return time.Time{}, err
	}
	
	span.AddEvent("sunset_extracted", observability.WithAttributes(
		attribute.String("sunset_time", sunTimes.Sunset.Format("15:04:05")),
	))
	
	return sunTimes.Sunset, nil
}

// solarPositionWithContext calculates equation of time and solar declination with tracing
func solarPositionWithContext(ctx context.Context, jd float64) (float64, float64) {
	observer := observability.Observer()
	ctx, span := observer.CreateSpan(ctx, "solarPosition")
	defer span.End()
	
	span.SetAttributes(
		attribute.Float64("julian_day", jd),
	)
	
	n := jd - 2451545.0
	L := math.Mod(280.460+0.9856474*n, 360)
	g := math.Mod(357.528+0.9856003*n, 360) * DegToRad
	
	// Solar ecliptic longitude
	lambda := L + 1.915*math.Sin(g) + 0.020*math.Sin(2*g)
	
	span.AddEvent("solar_longitude.computed", observability.WithAttributes(
		attribute.Float64("mean_longitude", L),
		attribute.Float64("mean_anomaly", g*RadToDeg),
		attribute.Float64("ecliptic_longitude", lambda),
	))
	
	// Right ascension
	ra := math.Atan2(math.Cos(23.44*DegToRad)*math.Sin(lambda*DegToRad), math.Cos(lambda*DegToRad)) * RadToDeg
	ra = math.Mod(ra+360, 360)
	
	// Equation of time (in minutes)
	eqTime := 4 * (L - ra)
	
	// Solar declination
	decl := math.Asin(math.Sin(23.44*DegToRad) * math.Sin(lambda*DegToRad))
	
	span.AddEvent("solar_position.computed", observability.WithAttributes(
		attribute.Float64("right_ascension", ra),
		attribute.Float64("equation_of_time", eqTime),
		attribute.Float64("declination", decl*RadToDeg),
	))
	
	return eqTime, decl
}

// calculateRiseSetWithContext calculates sunrise and sunset times with tracing
func calculateRiseSetWithContext(ctx context.Context, latitude, longitude, jd, eqTime, decl float64) (float64, float64) {
	observer := observability.Observer()
	ctx, span := observer.CreateSpan(ctx, "calculateRiseSet")
	defer span.End()
	
	span.SetAttributes(
		attribute.Float64("latitude", latitude),
		attribute.Float64("longitude", longitude),
		attribute.Float64("julian_day", jd),
		attribute.Float64("equation_of_time", eqTime),
		attribute.Float64("declination", decl*RadToDeg),
	)
	
	latRad := latitude * DegToRad
	
	// Hour angle with solar depression angle
	cosH := (math.Cos(SolarDepressionAngle*DegToRad) - math.Sin(latRad)*math.Sin(decl)) / 
		(math.Cos(latRad) * math.Cos(decl))
	
	span.AddEvent("hour_angle_cosine.computed", observability.WithAttributes(
		attribute.Float64("cos_hour_angle", cosH),
		attribute.Float64("solar_depression_angle", SolarDepressionAngle),
	))
	
	// Check for polar day or polar night
	if cosH > 1 {
		// Polar night - sun never rises
		span.AddEvent("polar_night.detected", observability.WithAttributes(
			attribute.String("condition", "polar_night"),
			attribute.Float64("cos_hour_angle", cosH),
		))
		return 0, 0
	} else if cosH < -1 {
		// Polar day - sun never sets
		span.AddEvent("polar_day.detected", observability.WithAttributes(
			attribute.String("condition", "polar_day"),
			attribute.Float64("cos_hour_angle", cosH),
		))
		return 0, 24 * 60
	}
	
	H := math.Acos(cosH) * RadToDeg
	
	// Time corrections (equation of time and longitude correction)
	timeCorrection := eqTime + longitude*4
	
	// Sunrise and sunset times (minutes from midnight UTC)
	sunrise := 720 - 4*H - timeCorrection
	sunset := 720 + 4*H - timeCorrection
	
	// Ensure times are within 0-1440 minutes (24 hours)
	sunrise = math.Mod(sunrise+1440, 1440)
	sunset = math.Mod(sunset+1440, 1440)
	
	span.AddEvent("rise_set_times.computed", observability.WithAttributes(
		attribute.Float64("hour_angle", H),
		attribute.Float64("time_correction", timeCorrection),
		attribute.Float64("sunrise_minutes", sunrise),
		attribute.Float64("sunset_minutes", sunset),
	))
	
	return sunrise, sunset
}<|MERGE_RESOLUTION|>--- conflicted
+++ resolved
@@ -7,10 +7,7 @@
 
 	"github.com/naren-m/panchangam/observability"
 	"go.opentelemetry.io/otel/attribute"
-<<<<<<< HEAD
-=======
 	"go.opentelemetry.io/otel/trace"
->>>>>>> 8ef66fa5
 )
 
 const (
@@ -447,320 +444,3 @@
 	
 	return time.Date(year, month, day, hours, minutes, seconds, 0, loc)
 }
-
-// CalculateSunTimesWithContext calculates sunrise and sunset times with OpenTelemetry tracing
-func CalculateSunTimesWithContext(ctx context.Context, loc Location, date time.Time) (*SunTimes, error) {
-	observer := observability.Observer()
-	ctx, span := observer.CreateSpan(ctx, "CalculateSunTimes")
-	defer span.End()
-	
-	// Set span attributes for location and date
-	span.SetAttributes(
-		attribute.Float64("location.latitude", loc.Latitude),
-		attribute.Float64("location.longitude", loc.Longitude),
-		attribute.String("date", date.Format("2006-01-02")),
-		attribute.String("timezone", date.Location().String()),
-	)
-	
-	// Important calculation milestone: Start of calculation
-	span.AddEvent("calculation.started", observability.WithAttributes(
-		attribute.String("calculation.type", "sunrise_sunset"),
-		attribute.String("algorithm", "NOAA Solar Position Algorithm"),
-	))
-	
-	year, month, day := date.Date()
-	
-	// Convert to Julian day number
-	jd := julianDayNumber(year, int(month), day)
-	
-	// Important calculation milestone: Julian day computed
-	span.AddEvent("julian_day.computed", observability.WithAttributes(
-		attribute.Float64("julian_day", jd),
-		attribute.String("reference_epoch", "J2000.0"),
-	))
-	
-	// Calculate centuries since J2000.0
-	n := jd - 2451545.0
-	
-	// Mean longitude of the Sun
-	L := math.Mod(280.460+0.9856474*n, 360.0)
-	
-	// Mean anomaly of the Sun
-	g := math.Mod(357.528+0.9856003*n, 360.0) * DegToRad
-	
-	// Ecliptic longitude of the Sun
-	lambda := L + 1.915*math.Sin(g) + 0.020*math.Sin(2*g)
-	
-	// Important calculation milestone: Solar position computed
-	span.AddEvent("solar_position.computed", observability.WithAttributes(
-		attribute.Float64("mean_longitude", L),
-		attribute.Float64("mean_anomaly", g*RadToDeg),
-		attribute.Float64("ecliptic_longitude", lambda),
-		attribute.Float64("centuries_since_j2000", n/36525.0),
-	))
-	
-	// Obliquity of the ecliptic
-	epsilon := 23.439 - 0.0000004*n
-	
-	// Right ascension
-	alpha := math.Atan2(math.Cos(epsilon*DegToRad)*math.Sin(lambda*DegToRad), math.Cos(lambda*DegToRad)) * RadToDeg
-	
-	// Declination
-	delta := math.Asin(math.Sin(epsilon*DegToRad)*math.Sin(lambda*DegToRad)) * RadToDeg
-	
-	// Important calculation milestone: Solar coordinates computed
-	span.AddEvent("solar_coordinates.computed", observability.WithAttributes(
-		attribute.Float64("obliquity", epsilon),
-		attribute.Float64("right_ascension", alpha),
-		attribute.Float64("declination", delta),
-	))
-	
-	// Equation of time (in minutes)
-	EqT := 4 * (L - alpha)
-	
-	// Hour angle for sunrise/sunset
-	latRad := loc.Latitude * DegToRad
-	deltaRad := delta * DegToRad
-	
-	// Calculate hour angle
-	cosH := (math.Cos(90.833*DegToRad) - math.Sin(latRad)*math.Sin(deltaRad)) / (math.Cos(latRad) * math.Cos(deltaRad))
-	
-	// Check for polar day or polar night
-	if cosH > 1 {
-		// Polar night - sun never rises
-		span.AddEvent("polar_night.detected", observability.WithAttributes(
-			attribute.String("condition", "polar_night"),
-			attribute.String("description", "Sun never rises"),
-			attribute.Float64("cos_hour_angle", cosH),
-		))
-		
-		polarTime := time.Date(year, month, day, 12, 0, 0, 0, date.Location())
-		return &SunTimes{
-			Sunrise: polarTime,
-			Sunset:  polarTime,
-		}, nil
-	} else if cosH < -1 {
-		// Polar day - sun never sets
-		span.AddEvent("polar_day.detected", observability.WithAttributes(
-			attribute.String("condition", "polar_day"),
-			attribute.String("description", "Sun never sets"),
-			attribute.Float64("cos_hour_angle", cosH),
-		))
-		
-		return &SunTimes{
-			Sunrise: time.Date(year, month, day, 0, 0, 0, 0, date.Location()),
-			Sunset:  time.Date(year, month, day, 23, 59, 59, 0, date.Location()),
-		}, nil
-	}
-	
-	// Hour angle in degrees
-	H := math.Acos(cosH) * RadToDeg
-	
-	// Important calculation milestone: Hour angle computed
-	span.AddEvent("hour_angle.computed", observability.WithAttributes(
-		attribute.Float64("hour_angle", H),
-		attribute.Float64("equation_of_time", EqT),
-		attribute.String("horizon_type", "geometric"),
-	))
-	
-	// Solar noon (in decimal hours UTC)
-	solarNoon := 12.0 - loc.Longitude/15.0 - EqT/60.0
-	
-	// Sunrise and sunset times (in decimal hours UTC)
-	sunriseDecimal := solarNoon - H/15.0
-	sunsetDecimal := solarNoon + H/15.0
-	
-	// Important calculation milestone: Solar times computed
-	span.AddEvent("solar_times.computed", observability.WithAttributes(
-		attribute.Float64("solar_noon", solarNoon),
-		attribute.Float64("sunrise_decimal", sunriseDecimal),
-		attribute.Float64("sunset_decimal", sunsetDecimal),
-	))
-	
-	// Convert to time
-	sunriseTime := decimalHoursToTime(sunriseDecimal, year, month, day, time.UTC)
-	sunsetTime := decimalHoursToTime(sunsetDecimal, year, month, day, time.UTC)
-	
-	// Important calculation milestone: Conversion to time objects complete
-	span.AddEvent("time_conversion.completed", observability.WithAttributes(
-		attribute.String("sunrise_time", sunriseTime.Format("15:04:05")),
-		attribute.String("sunset_time", sunsetTime.Format("15:04:05")),
-		attribute.Float64("day_length_hours", sunsetTime.Sub(sunriseTime).Hours()),
-	))
-	
-	// Final milestone: Calculation completed successfully
-	span.AddEvent("calculation.completed", observability.WithAttributes(
-		attribute.String("status", "success"),
-		attribute.String("calculation_type", "sunrise_sunset"),
-	))
-	
-	return &SunTimes{
-		Sunrise: sunriseTime,
-		Sunset:  sunsetTime,
-	}, nil
-}
-
-// GetSunriseTimeWithContext returns just the sunrise time with OpenTelemetry tracing
-func GetSunriseTimeWithContext(ctx context.Context, loc Location, date time.Time) (time.Time, error) {
-	observer := observability.Observer()
-	ctx, span := observer.CreateSpan(ctx, "GetSunriseTime")
-	defer span.End()
-	
-	span.SetAttributes(
-		attribute.Float64("location.latitude", loc.Latitude),
-		attribute.Float64("location.longitude", loc.Longitude),
-		attribute.String("date", date.Format("2006-01-02")),
-		attribute.String("request_type", "sunrise_only"),
-	)
-	
-	sunTimes, err := CalculateSunTimesWithContext(ctx, loc, date)
-	if err != nil {
-		span.AddEvent("error.occurred", observability.WithAttributes(
-			attribute.String("error", err.Error()),
-			attribute.String("operation", "sunrise_calculation"),
-		))
-		return time.Time{}, err
-	}
-	
-	span.AddEvent("sunrise_extracted", observability.WithAttributes(
-		attribute.String("sunrise_time", sunTimes.Sunrise.Format("15:04:05")),
-	))
-	
-	return sunTimes.Sunrise, nil
-}
-
-// GetSunsetTimeWithContext returns just the sunset time with OpenTelemetry tracing
-func GetSunsetTimeWithContext(ctx context.Context, loc Location, date time.Time) (time.Time, error) {
-	observer := observability.Observer()
-	ctx, span := observer.CreateSpan(ctx, "GetSunsetTime")
-	defer span.End()
-	
-	span.SetAttributes(
-		attribute.Float64("location.latitude", loc.Latitude),
-		attribute.Float64("location.longitude", loc.Longitude),
-		attribute.String("date", date.Format("2006-01-02")),
-		attribute.String("request_type", "sunset_only"),
-	)
-	
-	sunTimes, err := CalculateSunTimesWithContext(ctx, loc, date)
-	if err != nil {
-		span.AddEvent("error.occurred", observability.WithAttributes(
-			attribute.String("error", err.Error()),
-			attribute.String("operation", "sunset_calculation"),
-		))
-		return time.Time{}, err
-	}
-	
-	span.AddEvent("sunset_extracted", observability.WithAttributes(
-		attribute.String("sunset_time", sunTimes.Sunset.Format("15:04:05")),
-	))
-	
-	return sunTimes.Sunset, nil
-}
-
-// solarPositionWithContext calculates equation of time and solar declination with tracing
-func solarPositionWithContext(ctx context.Context, jd float64) (float64, float64) {
-	observer := observability.Observer()
-	ctx, span := observer.CreateSpan(ctx, "solarPosition")
-	defer span.End()
-	
-	span.SetAttributes(
-		attribute.Float64("julian_day", jd),
-	)
-	
-	n := jd - 2451545.0
-	L := math.Mod(280.460+0.9856474*n, 360)
-	g := math.Mod(357.528+0.9856003*n, 360) * DegToRad
-	
-	// Solar ecliptic longitude
-	lambda := L + 1.915*math.Sin(g) + 0.020*math.Sin(2*g)
-	
-	span.AddEvent("solar_longitude.computed", observability.WithAttributes(
-		attribute.Float64("mean_longitude", L),
-		attribute.Float64("mean_anomaly", g*RadToDeg),
-		attribute.Float64("ecliptic_longitude", lambda),
-	))
-	
-	// Right ascension
-	ra := math.Atan2(math.Cos(23.44*DegToRad)*math.Sin(lambda*DegToRad), math.Cos(lambda*DegToRad)) * RadToDeg
-	ra = math.Mod(ra+360, 360)
-	
-	// Equation of time (in minutes)
-	eqTime := 4 * (L - ra)
-	
-	// Solar declination
-	decl := math.Asin(math.Sin(23.44*DegToRad) * math.Sin(lambda*DegToRad))
-	
-	span.AddEvent("solar_position.computed", observability.WithAttributes(
-		attribute.Float64("right_ascension", ra),
-		attribute.Float64("equation_of_time", eqTime),
-		attribute.Float64("declination", decl*RadToDeg),
-	))
-	
-	return eqTime, decl
-}
-
-// calculateRiseSetWithContext calculates sunrise and sunset times with tracing
-func calculateRiseSetWithContext(ctx context.Context, latitude, longitude, jd, eqTime, decl float64) (float64, float64) {
-	observer := observability.Observer()
-	ctx, span := observer.CreateSpan(ctx, "calculateRiseSet")
-	defer span.End()
-	
-	span.SetAttributes(
-		attribute.Float64("latitude", latitude),
-		attribute.Float64("longitude", longitude),
-		attribute.Float64("julian_day", jd),
-		attribute.Float64("equation_of_time", eqTime),
-		attribute.Float64("declination", decl*RadToDeg),
-	)
-	
-	latRad := latitude * DegToRad
-	
-	// Hour angle with solar depression angle
-	cosH := (math.Cos(SolarDepressionAngle*DegToRad) - math.Sin(latRad)*math.Sin(decl)) / 
-		(math.Cos(latRad) * math.Cos(decl))
-	
-	span.AddEvent("hour_angle_cosine.computed", observability.WithAttributes(
-		attribute.Float64("cos_hour_angle", cosH),
-		attribute.Float64("solar_depression_angle", SolarDepressionAngle),
-	))
-	
-	// Check for polar day or polar night
-	if cosH > 1 {
-		// Polar night - sun never rises
-		span.AddEvent("polar_night.detected", observability.WithAttributes(
-			attribute.String("condition", "polar_night"),
-			attribute.Float64("cos_hour_angle", cosH),
-		))
-		return 0, 0
-	} else if cosH < -1 {
-		// Polar day - sun never sets
-		span.AddEvent("polar_day.detected", observability.WithAttributes(
-			attribute.String("condition", "polar_day"),
-			attribute.Float64("cos_hour_angle", cosH),
-		))
-		return 0, 24 * 60
-	}
-	
-	H := math.Acos(cosH) * RadToDeg
-	
-	// Time corrections (equation of time and longitude correction)
-	timeCorrection := eqTime + longitude*4
-	
-	// Sunrise and sunset times (minutes from midnight UTC)
-	sunrise := 720 - 4*H - timeCorrection
-	sunset := 720 + 4*H - timeCorrection
-	
-	// Ensure times are within 0-1440 minutes (24 hours)
-	sunrise = math.Mod(sunrise+1440, 1440)
-	sunset = math.Mod(sunset+1440, 1440)
-	
-	span.AddEvent("rise_set_times.computed", observability.WithAttributes(
-		attribute.Float64("hour_angle", H),
-		attribute.Float64("time_correction", timeCorrection),
-		attribute.Float64("sunrise_minutes", sunrise),
-		attribute.Float64("sunset_minutes", sunset),
-	))
-	
-	return sunrise, sunset
-}