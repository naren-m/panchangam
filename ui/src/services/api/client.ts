import {
  ApiClientConfig,
  ApiRequest,
  ApiResponse,
  ApiError,
  PanchangamApiError,
  RequestInterceptor,
  ResponseInterceptor,
  ErrorInterceptor
} from './types';

/**
 * Generates a unique request ID for correlation
 */
function generateRequestId(): string {
  return `req_${Date.now()}_${Math.random().toString(36).substr(2, 9)}`;
}

/**
 * Delays execution for a specified number of milliseconds
 */
function delay(ms: number): Promise<void> {
  return new Promise(resolve => setTimeout(resolve, ms));
}

/**
 * Get API base URL from runtime configuration or environment variables
 */
function getApiBaseUrl(): string {
  // Check for runtime configuration first (for Docker deployments)
  if (typeof window !== 'undefined' && (window as any).__RUNTIME_CONFIG__) {
    const runtimeConfig = (window as any).__RUNTIME_CONFIG__;
    if (runtimeConfig.API_ENDPOINT) {
      return runtimeConfig.API_ENDPOINT;
    }
  }
  
  // Fallback to build-time environment variables
  return import.meta.env.VITE_API_BASE_URL || 'http://localhost:8080';
}

/**
 * Transforms API errors to standardized format
 */
function transformApiError(error: any, requestId: string, path: string): PanchangamApiError {
  // Handle abort/timeout errors first
  if (error.name === 'AbortError' || error.name === 'TimeoutError') {
    return new PanchangamApiError(
      'Request timed out. Please check your connection and try again.',
      'REQUEST_TIMEOUT',
      requestId,
      408
    );
  }

  // Handle fetch/network errors
  if (error.name === 'TypeError' && error.message.includes('Failed to fetch')) {
    return new PanchangamApiError(
      'Network error. Please check your internet connection.',
      'NETWORK_ERROR',
      requestId,
      0
    );
  }

  // Handle HTTP status errors - check for status on error object directly or nested response
  const status = error.status || (error.response && error.response.status);
  
  if (status) {
    const errorMessages: Record<number, { code: string; message: string }> = {
      400: { code: 'INVALID_REQUEST', message: 'Invalid request parameters.' },
      401: { code: 'UNAUTHORIZED', message: 'Authentication required.' },
      403: { code: 'FORBIDDEN', message: 'Access denied.' },
      404: { code: 'NOT_FOUND', message: 'Resource not found.' },
      429: { code: 'RATE_LIMITED', message: 'Too many requests. Please try again later.' },
      500: { code: 'SERVER_ERROR', message: 'Internal server error. Please try again.' },
      502: { code: 'BAD_GATEWAY', message: 'Service temporarily unavailable.' },
      503: { code: 'SERVICE_UNAVAILABLE', message: 'Service temporarily unavailable.' },
      504: { code: 'GATEWAY_TIMEOUT', message: 'Request timed out at gateway.' }
    };

    const errorInfo = errorMessages[status] || {
      code: 'HTTP_ERROR',
      message: `HTTP ${status}: ${error.statusText || 'Unknown error'}`
    };

    return new PanchangamApiError(errorInfo.message, errorInfo.code, requestId, status);
  }

  // Check for other error patterns in the message
  if (error.message) {
    if (error.message.includes('Failed to fetch') || error.message.includes('NetworkError')) {
      return new PanchangamApiError(
        'Network error. Please check your internet connection.',
        'NETWORK_ERROR',
        requestId,
        0
      );
    }
    
    if (error.message.includes('timeout') || error.message.includes('Timeout')) {
      return new PanchangamApiError(
        'Request timed out. Please check your connection and try again.',
        'REQUEST_TIMEOUT',
        requestId,
        408
      );
    }
  }

  return new PanchangamApiError(
    error.message || 'An unexpected error occurred.',
    'UNKNOWN_ERROR',
    requestId
  );
}

/**
 * Robust HTTP client with retry logic, interceptors, and error handling
 */
export class ApiClient {
  private config: ApiClientConfig;
  private requestInterceptors: RequestInterceptor[] = [];
  private responseInterceptors: ResponseInterceptor[] = [];
  private errorInterceptors: ErrorInterceptor[] = [];

  constructor(config: Partial<ApiClientConfig> = {}) {
    this.config = {
<<<<<<< HEAD
      baseURL: getApiBaseUrl(),
=======
      baseURL: import.meta.env.VITE_API_BASE_URL || 'https://api.panchangam.app', // Will be overridden by runtime config
>>>>>>> 3fcff84f
      timeout: parseInt(import.meta.env.VITE_API_TIMEOUT) || 30000,
      retries: parseInt(import.meta.env.VITE_API_RETRIES) || 3,
      retryDelay: parseInt(import.meta.env.VITE_API_RETRY_DELAY) || 1000,
      headers: {
        'Content-Type': 'application/json',
        'Accept': 'application/json',
        'X-Client-Version': import.meta.env.VITE_APP_VERSION || '1.0.0'
      },
      ...config
    };

    // Add default request interceptor for correlation ID
    this.addRequestInterceptor((request) => {
      const requestId = generateRequestId();
      return {
        ...request,
        headers: {
          ...request.headers,
          'X-Request-ID': requestId,
          'X-Timestamp': new Date().toISOString()
        }
      };
    });

    // Add default response interceptor for logging
    this.addResponseInterceptor((response) => {
      if (import.meta.env.VITE_LOG_LEVEL === 'debug') {
        console.log(`API Response [${response.requestId}]:`, {
          status: response.status,
          url: response.headers['x-request-url'] || 'unknown',
          duration: response.headers['x-response-time'] || 'unknown'
        });
      }
      return response;
    });
  }

  /**
   * Add a request interceptor
   */
  addRequestInterceptor(interceptor: RequestInterceptor): void {
    this.requestInterceptors.push(interceptor);
  }

  /**
   * Add a response interceptor
   */
  addResponseInterceptor(interceptor: ResponseInterceptor): void {
    this.responseInterceptors.push(interceptor);
  }

  /**
   * Add an error interceptor
   */
  addErrorInterceptor(interceptor: ErrorInterceptor): void {
    this.errorInterceptors.push(interceptor);
  }

  /**
   * Execute request with retry logic
   */
  private async executeRequest<T>(request: ApiRequest): Promise<ApiResponse<T>> {
    let lastError: any;
    let actualAttempts = 0;
    
    for (let attempt = 0; attempt <= this.config.retries; attempt++) {
      actualAttempts++;
      try {
        return await this.makeRequest<T>(request);
      } catch (error) {
        lastError = error;
        
        // Don't retry on client errors (4xx) or specific error types
        const shouldNotRetry = error instanceof PanchangamApiError && (
          (error.status && error.status >= 400 && error.status < 500) ||
          error.code === 'INVALID_REQUEST' ||
          error.code === 'UNAUTHORIZED' ||
          error.code === 'FORBIDDEN' ||
          error.code === 'NOT_FOUND'
        );
        
        if (shouldNotRetry) {
          if (import.meta.env.VITE_LOG_LEVEL === 'debug') {
            console.log(`Not retrying client error [${error.code}]:`, error.message);
          }
          break;
        }

        // If this is the last attempt, don't delay
        if (attempt === this.config.retries) {
          break;
        }

        // Exponential backoff with jitter
        const backoffDelay = this.config.retryDelay * Math.pow(2, attempt);
        const jitter = Math.random() * 0.1 * backoffDelay;
        await delay(backoffDelay + jitter);

        if (import.meta.env.VITE_LOG_LEVEL === 'debug') {
          console.warn(`API request failed, retrying (${attempt + 1}/${this.config.retries}):`, error);
        }
      }
    }

    // Enhance error with retry information
    if (lastError instanceof PanchangamApiError) {
      lastError.retryCount = actualAttempts - 1;
    }

    throw lastError;
  }

  /**
   * Make a single HTTP request
   */
  private async makeRequest<T>(request: ApiRequest): Promise<ApiResponse<T>> {
    const requestId = generateRequestId();
    
    try {
      // Apply request interceptors
      let processedRequest = request;
      for (const interceptor of this.requestInterceptors) {
        processedRequest = await interceptor(processedRequest);
      }

      // Build URL with runtime configuration
      const url = new URL(processedRequest.url, this.getRuntimeBaseURL());
      
      // Add query parameters
      if (processedRequest.params) {
        Object.entries(processedRequest.params).forEach(([key, value]) => {
          if (value !== undefined && value !== null) {
            url.searchParams.append(key, String(value));
          }
        });
      }

      // Prepare fetch options
      const fetchOptions: RequestInit = {
        method: processedRequest.method,
        headers: {
          ...this.config.headers,
          ...processedRequest.headers
        },
        signal: AbortSignal.timeout(processedRequest.timeout || this.config.timeout)
      };

      // Add body for non-GET requests
      if (processedRequest.data && processedRequest.method !== 'GET') {
        fetchOptions.body = JSON.stringify(processedRequest.data);
      }

      // Make the request
      const startTime = Date.now();
      const response = await fetch(url.toString(), fetchOptions);
      const endTime = Date.now();

      // Parse response
      let data: T;
      const contentType = response.headers.get('content-type');
      
      if (contentType && contentType.includes('application/json')) {
        data = await response.json();
      } else {
        data = (await response.text()) as unknown as T;
      }

      // Build response object
      const apiResponse: ApiResponse<T> = {
        data,
        status: response.status,
        statusText: response.statusText,
        headers: Object.fromEntries(response.headers.entries()),
        requestId: processedRequest.headers?.['X-Request-ID'] || requestId
      };

      // Add performance headers
      apiResponse.headers['x-response-time'] = `${endTime - startTime}ms`;
      apiResponse.headers['x-request-url'] = url.toString();

      // Check for HTTP errors
      if (!response.ok) {
        const error = new Error(`HTTP ${response.status}: ${response.statusText}`);
        (error as any).status = response.status;
        (error as any).statusText = response.statusText;
        (error as any).response = apiResponse;
        throw error;
      }

      // Apply response interceptors
      let processedResponse = apiResponse;
      for (const interceptor of this.responseInterceptors) {
        processedResponse = await interceptor(processedResponse);
      }

      return processedResponse;

    } catch (error) {
      const transformedError = transformApiError(error, requestId, request.url);
      
      // Apply error interceptors
      let processedError = transformedError;
      for (const interceptor of this.errorInterceptors) {
        processedError = await interceptor(processedError);
      }

      throw processedError;
    }
  }

  /**
   * Make a GET request
   */
  async get<T = any>(url: string, params?: Record<string, any>, options: Partial<ApiRequest> = {}): Promise<ApiResponse<T>> {
    return this.executeRequest<T>({
      method: 'GET',
      url,
      params,
      ...options
    });
  }

  /**
   * Make a POST request
   */
  async post<T = any>(url: string, data?: any, options: Partial<ApiRequest> = {}): Promise<ApiResponse<T>> {
    return this.executeRequest<T>({
      method: 'POST',
      url,
      data,
      ...options
    });
  }

  /**
   * Make a PUT request
   */
  async put<T = any>(url: string, data?: any, options: Partial<ApiRequest> = {}): Promise<ApiResponse<T>> {
    return this.executeRequest<T>({
      method: 'PUT',
      url,
      data,
      ...options
    });
  }

  /**
   * Make a DELETE request
   */
  async delete<T = any>(url: string, options: Partial<ApiRequest> = {}): Promise<ApiResponse<T>> {
    return this.executeRequest<T>({
      method: 'DELETE',
      url,
      ...options
    });
  }

  /**
   * Get current base URL with runtime configuration
   */
  private getRuntimeBaseURL(): string {
    // Check for runtime configuration first
    const runtimeConfig = (window as any).__RUNTIME_CONFIG__;
    return runtimeConfig?.API_ENDPOINT || 
           import.meta.env.VITE_API_BASE_URL || 
           this.config.baseURL;
  }

  /**
   * Get current configuration
   */
  getConfig(): ApiClientConfig {
    return { 
      ...this.config,
      baseURL: this.getRuntimeBaseURL()
    };
  }

  /**
   * Update configuration
   */
  updateConfig(newConfig: Partial<ApiClientConfig>): void {
    this.config = { ...this.config, ...newConfig };
  }
}

// Create and export default client instance
export const apiClient = new ApiClient();

// Export configuration for debugging - make it dynamic
export const apiConfig = {
  get baseUrl() {
    return apiClient.getConfig().baseURL;
  },
  get endpoint() {
    return apiClient.getConfig().baseURL;
  },
  get timeout() {
    return apiClient.getConfig().timeout;
  },
  get retries() {
    return apiClient.getConfig().retries;
  }
};<|MERGE_RESOLUTION|>--- conflicted
+++ resolved
@@ -126,11 +126,7 @@
 
   constructor(config: Partial<ApiClientConfig> = {}) {
     this.config = {
-<<<<<<< HEAD
       baseURL: getApiBaseUrl(),
-=======
-      baseURL: import.meta.env.VITE_API_BASE_URL || 'https://api.panchangam.app', // Will be overridden by runtime config
->>>>>>> 3fcff84f
       timeout: parseInt(import.meta.env.VITE_API_TIMEOUT) || 30000,
       retries: parseInt(import.meta.env.VITE_API_RETRIES) || 3,
       retryDelay: parseInt(import.meta.env.VITE_API_RETRY_DELAY) || 1000,
