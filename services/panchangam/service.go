--- conflicted
+++ resolved
@@ -208,20 +208,16 @@
 	logger.DebugContext(ctx, "Starting astronomical calculations", 
 		"location", fmt.Sprintf("%.4f,%.4f", location.Latitude, location.Longitude))
 	
-<<<<<<< HEAD
-	sunTimes, err := astronomy.CalculateSunTimesWithContext(ctx, location, date)
-=======
 	// Calculate sunrise and sunset times
 	logger.InfoContext(ctx, "Calculating sun times", 
-		"operation", "CalculateSunTimes",
+		"operation", "CalculateSunTimesWithContext",
 		"date", date.Format("2006-01-02"),
 		"location", fmt.Sprintf("%.4f,%.4f", location.Latitude, location.Longitude))
-	sunTimes, err := astronomy.CalculateSunTimes(location, date)
->>>>>>> 7330d6a2
+	sunTimes, err := astronomy.CalculateSunTimesWithContext(ctx, location, date)
 	if err != nil {
 		err = status.Error(codes.Internal, fmt.Sprintf("failed to calculate sun times: %v", err))
 		logger.ErrorContext(ctx, "Astronomical calculation failed", 
-			"operation", "CalculateSunTimes",
+			"operation", "CalculateSunTimesWithContext",
 			"error", err,
 			"location", fmt.Sprintf("%.4f,%.4f", location.Latitude, location.Longitude),
 			"date", date.Format("2006-01-02"))
